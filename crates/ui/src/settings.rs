use eframe::egui;
use halo_core::{ConsoleCommand, Settings};
use tokio::sync::mpsc;

use crate::state::ConsoleState;

#[derive(Debug, Clone, Copy, PartialEq)]
enum SettingsTab {
    General,
    Audio,
    Midi,
    Outputs,
    PixelEngine,
}

#[derive(Clone)]
pub struct SettingsPanel {
    pub open: bool,
    active_tab: SettingsTab,

    // General settings
    pub target_fps: String,
    pub enable_autosave: bool,
    pub autosave_interval: String,

    // Audio settings
    pub audio_device: String,
    pub audio_buffer_size: String,
    pub audio_sample_rate: String,

    // MIDI settings
    pub midi_enabled: bool,
    pub midi_device: String,
    pub midi_channel: String,

    // Output settings (DMX/Art-Net)
    pub dmx_enabled: bool,
    pub dmx_broadcast: bool,
    pub dmx_source_ip: String,
    pub dmx_dest_ip: String,
    pub dmx_port: String,
    pub wled_enabled: bool,
    pub wled_ip: String,

<<<<<<< HEAD
    // Pixel engine settings
    pub pixel_engine_enabled: bool,
    pub pixel_engine_fps: String,
=======
    // Fixture settings
    pub enable_pan_tilt_limits: bool,
>>>>>>> 10127200

    // Internal state
    initialized: bool,
}

impl Default for SettingsPanel {
    fn default() -> Self {
        Self {
            open: false,
            active_tab: SettingsTab::General,

            // General defaults
            target_fps: "60".to_string(),
            enable_autosave: false,
            autosave_interval: "300".to_string(),

            // Audio defaults
            audio_device: "Default".to_string(),
            audio_buffer_size: "512".to_string(),
            audio_sample_rate: "48000".to_string(),

            // MIDI defaults
            midi_enabled: false,
            midi_device: "None".to_string(),
            midi_channel: "1".to_string(),

            // Output defaults
            dmx_enabled: true,
            dmx_broadcast: false,
            dmx_source_ip: "192.168.1.100".to_string(),
            dmx_dest_ip: "192.168.1.200".to_string(),
            dmx_port: "6454".to_string(),
            wled_enabled: false,
            wled_ip: "192.168.1.50".to_string(),

<<<<<<< HEAD
            // Pixel engine defaults
            pixel_engine_enabled: false,
            pixel_engine_fps: "44.0".to_string(),
=======
            // Fixture defaults
            enable_pan_tilt_limits: true,
>>>>>>> 10127200

            // Internal state
            initialized: false,
        }
    }
}

impl SettingsPanel {
    pub fn new() -> Self {
        Self::default()
    }

    pub fn open(&mut self) {
        self.open = true;
    }

    /// Request audio devices from the console
    pub fn request_audio_devices(console_tx: &mpsc::UnboundedSender<ConsoleCommand>) {
        let _ = console_tx.send(ConsoleCommand::QueryAudioDevices);
    }

    /// Load settings from console state
    pub fn load_from_state(&mut self, state: &ConsoleState) {
        let settings = &state.settings;

        // Load general settings
        self.target_fps = settings.target_fps.to_string();
        self.enable_autosave = settings.enable_autosave;
        self.autosave_interval = settings.autosave_interval_secs.to_string();

        // Load audio settings
        self.audio_device = settings.audio_device.clone();
        self.audio_buffer_size = settings.audio_buffer_size.to_string();
        self.audio_sample_rate = settings.audio_sample_rate.to_string();

        // Load MIDI settings
        self.midi_enabled = settings.midi_enabled;
        self.midi_device = settings.midi_device.clone();
        self.midi_channel = settings.midi_channel.to_string();

        // Load output settings
        self.dmx_enabled = settings.dmx_enabled;
        self.dmx_broadcast = settings.dmx_broadcast;
        self.dmx_source_ip = settings.dmx_source_ip.clone();
        self.dmx_dest_ip = settings.dmx_dest_ip.clone();
        self.dmx_port = settings.dmx_port.to_string();
        self.wled_enabled = settings.wled_enabled;
        self.wled_ip = settings.wled_ip.clone();

<<<<<<< HEAD
        // Load pixel engine settings
        self.pixel_engine_enabled = settings.pixel_engine_enabled;
        self.pixel_engine_fps = settings.pixel_engine_fps.to_string();
=======
        // Load fixture settings
        self.enable_pan_tilt_limits = settings.enable_pan_tilt_limits;
>>>>>>> 10127200
    }

    pub fn render(
        &mut self,
        ctx: &egui::Context,
        state: &ConsoleState,
        console_tx: &mpsc::UnboundedSender<ConsoleCommand>,
    ) {
        if !self.open {
            return;
        }

        // Load settings from state on first render and request audio devices
        if !self.initialized {
            self.load_from_state(state);
            Self::request_audio_devices(console_tx);
            self.initialized = true;
        }

        let mut open = self.open;

        egui::Window::new("Settings")
            .open(&mut open)
            .default_width(600.0)
            .default_height(500.0)
            .resizable(true)
            .collapsible(false)
            .show(ctx, |ui| {
                self.render_content(ui, state, console_tx);
            });

        self.open = open;
    }

    fn render_content(
        &mut self,
        ui: &mut egui::Ui,
        state: &ConsoleState,
        console_tx: &mpsc::UnboundedSender<ConsoleCommand>,
    ) {
        ui.horizontal(|ui| {
            ui.selectable_value(&mut self.active_tab, SettingsTab::General, "General");
            ui.selectable_value(&mut self.active_tab, SettingsTab::Audio, "Audio");
            ui.selectable_value(&mut self.active_tab, SettingsTab::Midi, "MIDI");
            ui.selectable_value(&mut self.active_tab, SettingsTab::Outputs, "Outputs");
            ui.selectable_value(
                &mut self.active_tab,
                SettingsTab::PixelEngine,
                "Pixel Engine",
            );
        });

        ui.separator();

        egui::ScrollArea::vertical().show(ui, |ui| match self.active_tab {
            SettingsTab::General => self.render_general_tab(ui, console_tx),
            SettingsTab::Audio => self.render_audio_tab(ui, state, console_tx),
            SettingsTab::Midi => self.render_midi_tab(ui, console_tx),
            SettingsTab::Outputs => self.render_outputs_tab(ui, console_tx),
            SettingsTab::PixelEngine => self.render_pixel_engine_tab(ui, state, console_tx),
        });

        ui.separator();

        // Footer buttons
        ui.horizontal(|ui| {
            ui.with_layout(egui::Layout::right_to_left(egui::Align::Center), |ui| {
                if ui.button("Close").clicked() {
                    self.open = false;
                }
                if ui.button("Apply").clicked() {
                    // Apply settings
                    self.apply_settings(console_tx);
                }
            });
        });
    }

    fn render_general_tab(
        &mut self,
        ui: &mut egui::Ui,
        _console_tx: &mpsc::UnboundedSender<ConsoleCommand>,
    ) {
        ui.heading("General Settings");
        ui.add_space(10.0);

        egui::Grid::new("general_settings_grid")
            .num_columns(2)
            .spacing([40.0, 8.0])
            .striped(true)
            .show(ui, |ui| {
                ui.label("Target FPS:");
                ui.horizontal(|ui| {
                    ui.add(egui::TextEdit::singleline(&mut self.target_fps).desired_width(100.0));
                    ui.label("(UI refresh rate)");
                });
                ui.end_row();

                ui.label("Auto-save:");
                ui.checkbox(&mut self.enable_autosave, "Enable automatic show saving");
                ui.end_row();

                if self.enable_autosave {
                    ui.label("Auto-save interval:");
                    ui.horizontal(|ui| {
                        ui.add(
                            egui::TextEdit::singleline(&mut self.autosave_interval)
                                .desired_width(100.0),
                        );
                        ui.label("seconds");
                    });
                    ui.end_row();
                }
            });

        ui.add_space(20.0);
        ui.separator();
        ui.add_space(10.0);

        ui.label("Application Information");
        ui.add_space(5.0);
        ui.label(format!("Version: {}", env!("CARGO_PKG_VERSION")));
        ui.label("Halo Lighting Console");
    }

    fn render_audio_tab(
        &mut self,
        ui: &mut egui::Ui,
        state: &ConsoleState,
        console_tx: &mpsc::UnboundedSender<ConsoleCommand>,
    ) {
        ui.heading("Audio Settings");
        ui.add_space(10.0);

        egui::Grid::new("audio_settings_grid")
            .num_columns(2)
            .spacing([40.0, 8.0])
            .striped(true)
            .show(ui, |ui| {
                ui.label("Audio Device:");
                egui::ComboBox::from_id_salt("audio_device_combo")
                    .selected_text(&self.audio_device)
                    .show_ui(ui, |ui| {
                        // Show actual audio devices from the state
                        if state.audio_devices.is_empty() {
                            ui.label("Loading devices...");
                            if ui.button("Refresh").clicked() {
                                Self::request_audio_devices(console_tx);
                            }
                        } else {
                            for device in &state.audio_devices {
                                let label = if device.is_default {
                                    format!("{} (Default)", device.name)
                                } else {
                                    device.name.clone()
                                };
                                ui.selectable_value(
                                    &mut self.audio_device,
                                    device.name.clone(),
                                    label,
                                );
                            }
                        }
                    });
                ui.end_row();

                ui.label("Buffer Size:");
                egui::ComboBox::from_id_salt("audio_buffer_size")
                    .selected_text(&self.audio_buffer_size)
                    .show_ui(ui, |ui| {
                        ui.selectable_value(&mut self.audio_buffer_size, "128".to_string(), "128");
                        ui.selectable_value(&mut self.audio_buffer_size, "256".to_string(), "256");
                        ui.selectable_value(&mut self.audio_buffer_size, "512".to_string(), "512");
                        ui.selectable_value(
                            &mut self.audio_buffer_size,
                            "1024".to_string(),
                            "1024",
                        );
                        ui.selectable_value(
                            &mut self.audio_buffer_size,
                            "2048".to_string(),
                            "2048",
                        );
                    });
                ui.end_row();

                ui.label("Sample Rate:");
                egui::ComboBox::from_id_salt("audio_sample_rate")
                    .selected_text(format!("{} Hz", self.audio_sample_rate))
                    .show_ui(ui, |ui| {
                        ui.selectable_value(
                            &mut self.audio_sample_rate,
                            "44100".to_string(),
                            "44100 Hz",
                        );
                        ui.selectable_value(
                            &mut self.audio_sample_rate,
                            "48000".to_string(),
                            "48000 Hz",
                        );
                        ui.selectable_value(
                            &mut self.audio_sample_rate,
                            "96000".to_string(),
                            "96000 Hz",
                        );
                    });
                ui.end_row();
            });

        ui.add_space(10.0);
        ui.label("Note: Audio device changes will take effect after restart.");
    }

    fn render_midi_tab(
        &mut self,
        ui: &mut egui::Ui,
        _console_tx: &mpsc::UnboundedSender<ConsoleCommand>,
    ) {
        ui.heading("MIDI Settings");
        ui.add_space(10.0);

        egui::Grid::new("midi_settings_grid")
            .num_columns(2)
            .spacing([40.0, 8.0])
            .striped(true)
            .show(ui, |ui| {
                ui.label("MIDI Input:");
                ui.checkbox(&mut self.midi_enabled, "Enable MIDI input");
                ui.end_row();

                if self.midi_enabled {
                    ui.label("MIDI Device:");
                    egui::ComboBox::from_id_salt("midi_device_combo")
                        .selected_text(&self.midi_device)
                        .show_ui(ui, |ui| {
                            ui.selectable_value(&mut self.midi_device, "None".to_string(), "None");
                            ui.selectable_value(
                                &mut self.midi_device,
                                "Virtual MIDI".to_string(),
                                "Virtual MIDI",
                            );
                            // In a real implementation, enumerate actual MIDI devices here
                            ui.label("(Available MIDI devices would be listed here)");
                        });
                    ui.end_row();

                    ui.label("MIDI Channel:");
                    egui::ComboBox::from_id_salt("midi_channel")
                        .selected_text(format!("Channel {}", self.midi_channel))
                        .show_ui(ui, |ui| {
                            for i in 1..=16 {
                                ui.selectable_value(
                                    &mut self.midi_channel,
                                    i.to_string(),
                                    format!("Channel {i}"),
                                );
                            }
                        });
                    ui.end_row();
                }
            });

        ui.add_space(10.0);
        ui.label("MIDI Learn and mapping features coming soon.");
    }

    fn render_outputs_tab(
        &mut self,
        ui: &mut egui::Ui,
        _console_tx: &mpsc::UnboundedSender<ConsoleCommand>,
    ) {
        ui.heading("Output Settings");
        ui.add_space(10.0);

        // DMX / Art-Net Section
        ui.label("DMX Output (Art-Net)");
        ui.separator();
        ui.add_space(5.0);

        egui::Grid::new("dmx_settings_grid")
            .num_columns(2)
            .spacing([40.0, 8.0])
            .striped(true)
            .show(ui, |ui| {
                ui.label("DMX Output:");
                ui.checkbox(&mut self.dmx_enabled, "Enable DMX output");
                ui.end_row();

                if self.dmx_enabled {
                    ui.label("Mode:");
                    ui.horizontal(|ui| {
                        ui.radio_value(&mut self.dmx_broadcast, true, "Broadcast");
                        ui.radio_value(&mut self.dmx_broadcast, false, "Unicast");
                    });
                    ui.end_row();

                    ui.label("Source IP:");
                    ui.add(
                        egui::TextEdit::singleline(&mut self.dmx_source_ip).desired_width(150.0),
                    );
                    ui.end_row();

                    if !self.dmx_broadcast {
                        ui.label("Destination IP:");
                        ui.add(
                            egui::TextEdit::singleline(&mut self.dmx_dest_ip).desired_width(150.0),
                        );
                        ui.end_row();
                    }

                    ui.label("Port:");
                    ui.add(egui::TextEdit::singleline(&mut self.dmx_port).desired_width(100.0));
                    ui.end_row();
                }
            });

        ui.add_space(20.0);

        // WLED Section
        ui.label("WLED Support");
        ui.separator();
        ui.add_space(5.0);

        egui::Grid::new("wled_settings_grid")
            .num_columns(2)
            .spacing([40.0, 8.0])
            .striped(true)
            .show(ui, |ui| {
                ui.label("WLED Output:");
                ui.checkbox(&mut self.wled_enabled, "Enable WLED support (coming soon)");
                ui.end_row();

                if self.wled_enabled {
                    ui.label("WLED IP Address:");
                    ui.add(egui::TextEdit::singleline(&mut self.wled_ip).desired_width(150.0));
                    ui.end_row();
                }
            });

        ui.add_space(10.0);
        ui.label("Note: Output changes require restart to take effect.");
    }

    fn render_pixel_engine_tab(
        &mut self,
        ui: &mut egui::Ui,
        state: &ConsoleState,
        _console_tx: &mpsc::UnboundedSender<ConsoleCommand>,
    ) {
        ui.heading("Pixel Engine Settings");
        ui.add_space(10.0);

        ui.label(
            "Configure the pixel engine for driving LED pixel bars via Art-Net (e.g., Enttec Octo MK2).",
        );
        ui.add_space(10.0);

        egui::Grid::new("pixel_engine_settings_grid")
            .num_columns(2)
            .spacing([40.0, 8.0])
            .striped(true)
            .show(ui, |ui| {
                ui.label("Pixel Engine:");
                ui.checkbox(&mut self.pixel_engine_enabled, "Enable pixel engine");
                ui.end_row();

                if self.pixel_engine_enabled {
                    ui.label("Target FPS:");
                    ui.horizontal(|ui| {
                        ui.add(
                            egui::TextEdit::singleline(&mut self.pixel_engine_fps)
                                .desired_width(100.0),
                        );
                        ui.label("Hz (default: 44Hz for DMX)");
                    });
                    ui.end_row();
                }
            });

        ui.add_space(20.0);

        if self.pixel_engine_enabled {
            ui.label("Universe Mapping");
            ui.separator();
            ui.add_space(5.0);

            ui.label("Map pixel bar fixtures to Art-Net universes:");
            ui.add_space(5.0);

            // Show current pixel bar fixtures and their universe mappings
            egui::ScrollArea::vertical()
                .max_height(200.0)
                .show(ui, |ui| {
                    let pixel_fixtures: Vec<_> = state
                        .fixtures
                        .iter()
                        .filter(|(_, f)| {
                            f.profile.fixture_type == halo_fixtures::FixtureType::PixelBar
                        })
                        .collect();

                    if pixel_fixtures.is_empty() {
                        ui.label("No pixel bar fixtures patched.");
                    } else {
                        egui::Grid::new("pixel_universe_mapping")
                            .num_columns(3)
                            .spacing([20.0, 8.0])
                            .striped(true)
                            .show(ui, |ui| {
                                ui.label("Fixture");
                                ui.label("Default Universe");
                                ui.label("Info");
                                ui.end_row();

                                for (_, fixture) in pixel_fixtures {
                                    ui.label(&fixture.name);
                                    ui.label(format!("{}", fixture.universe));
                                    ui.label(format!(
                                        "{} @ {}",
                                        fixture.profile.model, fixture.start_address
                                    ));
                                    ui.end_row();
                                }
                            });
                    }
                });

            ui.add_space(10.0);
            ui.label("Note: Use ConfigurePixelEngine command to map fixtures to custom universes.");
        }

        ui.add_space(10.0);
        ui.label("Pixel effects can be applied through cues or the programmer panel.");
    }

    fn apply_settings(&self, console_tx: &mpsc::UnboundedSender<ConsoleCommand>) {
        // Convert UI settings to Settings struct
        let settings = Settings {
            target_fps: self.target_fps.parse().unwrap_or(60),
            enable_autosave: self.enable_autosave,
            autosave_interval_secs: self.autosave_interval.parse().unwrap_or(300),

            audio_device: self.audio_device.clone(),
            audio_buffer_size: self.audio_buffer_size.parse().unwrap_or(512),
            audio_sample_rate: self.audio_sample_rate.parse().unwrap_or(48000),

            midi_enabled: self.midi_enabled,
            midi_device: self.midi_device.clone(),
            midi_channel: self.midi_channel.parse().unwrap_or(1),

            dmx_enabled: self.dmx_enabled,
            dmx_broadcast: self.dmx_broadcast,
            dmx_source_ip: self.dmx_source_ip.clone(),
            dmx_dest_ip: self.dmx_dest_ip.clone(),
            dmx_port: self.dmx_port.parse().unwrap_or(6454),
            wled_enabled: self.wled_enabled,
            wled_ip: self.wled_ip.clone(),

<<<<<<< HEAD
            pixel_engine_enabled: self.pixel_engine_enabled,
            pixel_engine_fps: self.pixel_engine_fps.parse().unwrap_or(44.0),
            pixel_universe_mapping: std::collections::HashMap::new(),
=======
            enable_pan_tilt_limits: self.enable_pan_tilt_limits,
>>>>>>> 10127200
        };

        // Send update command
        let _ = console_tx.send(ConsoleCommand::UpdateSettings { settings });
        println!("Settings applied and sent to console");
    }
}<|MERGE_RESOLUTION|>--- conflicted
+++ resolved
@@ -42,14 +42,12 @@
     pub wled_enabled: bool,
     pub wled_ip: String,
 
-<<<<<<< HEAD
     // Pixel engine settings
     pub pixel_engine_enabled: bool,
     pub pixel_engine_fps: String,
-=======
+
     // Fixture settings
     pub enable_pan_tilt_limits: bool,
->>>>>>> 10127200
 
     // Internal state
     initialized: bool,
@@ -85,14 +83,12 @@
             wled_enabled: false,
             wled_ip: "192.168.1.50".to_string(),
 
-<<<<<<< HEAD
             // Pixel engine defaults
             pixel_engine_enabled: false,
             pixel_engine_fps: "44.0".to_string(),
-=======
+
             // Fixture defaults
             enable_pan_tilt_limits: true,
->>>>>>> 10127200
 
             // Internal state
             initialized: false,
@@ -142,14 +138,12 @@
         self.wled_enabled = settings.wled_enabled;
         self.wled_ip = settings.wled_ip.clone();
 
-<<<<<<< HEAD
         // Load pixel engine settings
         self.pixel_engine_enabled = settings.pixel_engine_enabled;
         self.pixel_engine_fps = settings.pixel_engine_fps.to_string();
-=======
+
         // Load fixture settings
         self.enable_pan_tilt_limits = settings.enable_pan_tilt_limits;
->>>>>>> 10127200
     }
 
     pub fn render(
@@ -608,13 +602,11 @@
             wled_enabled: self.wled_enabled,
             wled_ip: self.wled_ip.clone(),
 
-<<<<<<< HEAD
             pixel_engine_enabled: self.pixel_engine_enabled,
             pixel_engine_fps: self.pixel_engine_fps.parse().unwrap_or(44.0),
             pixel_universe_mapping: std::collections::HashMap::new(),
-=======
+
             enable_pan_tilt_limits: self.enable_pan_tilt_limits,
->>>>>>> 10127200
         };
 
         // Send update command
