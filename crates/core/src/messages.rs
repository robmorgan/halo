use std::path::PathBuf;

use halo_fixtures::Fixture;
use serde::{Deserialize, Serialize};

use crate::audio::device_enumerator::AudioDeviceInfo;
use crate::{CueList, EffectType, MidiOverride, PlaybackState, RhythmState, Show, TimeCode};

/// Commands sent from UI to Console
#[derive(Debug, Clone)]
pub enum ConsoleCommand {
    // System commands
    Initialize,
    Shutdown,
    Update,

    // Show management
    NewShow {
        name: String,
    },
    LoadShow {
        path: PathBuf,
    },
    SaveShow,
    SaveShowAs {
        name: String,
        path: PathBuf,
    },
    ReloadShow,

    // Fixture management
    PatchFixture {
        name: String,
        profile_name: String,
        universe: u8,
        address: u16,
    },
    UnpatchFixture {
        fixture_id: usize,
    },
    UpdateFixture {
        fixture_id: usize,
        name: String,
        universe: u8,
        address: u16,
    },
    UpdateFixtureChannels {
        fixture_id: usize,
        channel_values: Vec<(String, u8)>,
    },
    SetPanTiltLimits {
        fixture_id: usize,
        pan_min: u8,
        pan_max: u8,
        tilt_min: u8,
        tilt_max: u8,
    },
    ClearPanTiltLimits {
        fixture_id: usize,
    },

    // Cue management
    SetCueLists {
        cue_lists: Vec<CueList>,
    },
    PlayCue {
        list_index: usize,
        cue_index: usize,
    },
    StopCue {
        list_index: usize,
    },
    PauseCue {
        list_index: usize,
    },
    ResumeCue {
        list_index: usize,
    },
    GoToCue {
        list_index: usize,
        cue_index: usize,
    },
    NextCue {
        list_index: usize,
    },
    PrevCue {
        list_index: usize,
    },
    SelectNextCueList,
    SelectPreviousCueList,

    // Playback control
    Play,
    Stop,
    Pause,
    Resume,
    SetPlaybackRate {
        rate: f64,
    },

    // Tempo and timing
    SetBpm {
        bpm: f64,
    },
    TapTempo,
    SetTimecode {
        timecode: TimeCode,
    },

    // MIDI
    AddMidiOverride {
        note: u8,
        override_config: MidiOverride,
    },
    RemoveMidiOverride {
        note: u8,
    },
    ProcessMidiMessage {
        message: Vec<u8>,
    },

    // Audio
    PlayAudio {
        file_path: String,
    },
    StopAudio,
    SetAudioVolume {
        volume: f32,
    },

    // Ableton Link
    EnableAbletonLink,
    DisableAbletonLink,

    // Effects
    ApplyEffect {
        fixture_ids: Vec<usize>,
        channel_type: String,
        effect_type: EffectType,
        frequency: f32,
        amplitude: f32,
        offset: f32,
    },
    ClearEffect {
        fixture_ids: Vec<usize>,
        channel_type: String,
    },

    // Programmer
    SetProgrammerValue {
        fixture_id: usize,
        channel: String,
        value: u8,
    },
    SetProgrammerPreviewMode {
        preview_mode: bool,
    },
    SetProgrammerCollapsed {
        collapsed: bool,
    },
    SetSelectedFixtures {
        fixture_ids: Vec<usize>,
    },
    AddSelectedFixture {
        fixture_id: usize,
    },
    RemoveSelectedFixture {
        fixture_id: usize,
    },
    ClearSelectedFixtures,
    RecordProgrammerToCue {
        cue_name: String,
        list_index: Option<usize>,
    },
    ClearProgrammer,
    ApplyProgrammerEffect {
        fixture_ids: Vec<usize>,
        channel_type: String,
        effect_type: EffectType,
        waveform: u8,
        interval: u8,
        ratio: f32,
        phase: f32,
        distribution: u8,
        step_value: Option<usize>,
        wave_offset: Option<f32>,
    },

    // Settings commands
    UpdateSettings {
        settings: Settings,
    },
    QuerySettings,
    QueryAudioDevices,

    // Pixel engine commands
    ConfigurePixelEngine {
        enabled: bool,
        universe_mapping: std::collections::HashMap<usize, u8>,
    },
    AddPixelEffect {
        name: String,
        fixture_ids: Vec<usize>,
        effect: crate::pixel::PixelEffect,
        distribution: crate::EffectDistribution,
    },
    RemovePixelEffect {
        name: String,
    },
    ClearPixelEffects,

    // Query commands (request state)
    QueryFixtures,
    QueryCueLists,
    QueryCurrentCueListIndex,
    QueryCurrentCue,
    QueryPlaybackState,
    QueryRhythmState,
    QueryShow,
    QueryLinkState,
    QueryFixtureLibrary,
}

/// Settings configuration
#[derive(Debug, Clone, Serialize, Deserialize, PartialEq)]
pub struct Settings {
    // General settings
    pub target_fps: u32,
    pub enable_autosave: bool,
    pub autosave_interval_secs: u32,

    // Audio settings
    pub audio_device: String,
    pub audio_buffer_size: u32,
    pub audio_sample_rate: u32,

    // MIDI settings
    pub midi_enabled: bool,
    pub midi_device: String,
    pub midi_channel: u8,

    // Output settings (DMX/Art-Net)
    pub dmx_enabled: bool,
    pub dmx_broadcast: bool,
    pub dmx_source_ip: String,
    pub dmx_dest_ip: String,
    pub dmx_port: u16,
    pub wled_enabled: bool,
    pub wled_ip: String,

<<<<<<< HEAD
    // Pixel engine settings
    pub pixel_engine_enabled: bool,
    pub pixel_engine_fps: f64,
    pub pixel_universe_mapping: std::collections::HashMap<usize, u8>,
=======
    // Fixture settings
    pub enable_pan_tilt_limits: bool,
>>>>>>> 10127200
}

impl Default for Settings {
    fn default() -> Self {
        Self {
            // General defaults
            target_fps: 60,
            enable_autosave: false,
            autosave_interval_secs: 300,

            // Audio defaults
            audio_device: "Default".to_string(),
            audio_buffer_size: 512,
            audio_sample_rate: 48000,

            // MIDI defaults
            midi_enabled: false,
            midi_device: "None".to_string(),
            midi_channel: 1,

            // Output defaults
            dmx_enabled: true,
            dmx_broadcast: false,
            dmx_source_ip: "192.168.1.100".to_string(),
            dmx_dest_ip: "192.168.1.200".to_string(),
            dmx_port: 6454,
            wled_enabled: false,
            wled_ip: "192.168.1.50".to_string(),

<<<<<<< HEAD
            // Pixel engine defaults
            pixel_engine_enabled: false,
            pixel_engine_fps: 44.0,
            pixel_universe_mapping: std::collections::HashMap::new(),
=======
            // Fixture defaults
            enable_pan_tilt_limits: true,
>>>>>>> 10127200
        }
    }
}

/// Events sent from Console to UI
#[derive(Debug, Clone)]
pub enum ConsoleEvent {
    // System events
    Initialized,
    ShutdownComplete,
    Error {
        message: String,
    },

    // State updates
    FixturesUpdated {
        fixtures: Vec<Fixture>,
    },
    CueListsUpdated {
        cue_lists: Vec<CueList>,
    },
    PlaybackStateChanged {
        state: PlaybackState,
    },
    RhythmStateUpdated {
        state: RhythmState,
    },
    TimecodeUpdated {
        timecode: TimeCode,
    },
    BpmChanged {
        bpm: f64,
    },

    // Show events
    ShowLoaded {
        show: Show,
    },
    ShowSaved {
        path: PathBuf,
    },
    ShowCreated {
        name: String,
    },

    // Fixture events
    FixturePatched {
        fixture_id: usize,
        fixture: Fixture,
    },
    FixtureUnpatched {
        fixture_id: usize,
    },
    FixtureUpdated {
        fixture_id: usize,
        fixture: Fixture,
    },
    FixtureValuesChanged {
        fixture_id: usize,
        values: Vec<(String, u8)>,
    },

    // Cue events
    CueStarted {
        list_index: usize,
        cue_index: usize,
    },
    CueStopped {
        list_index: usize,
    },
    CueCompleted {
        list_index: usize,
        cue_index: usize,
    },
    CueListCompleted {
        list_index: usize,
    },
    CueListSelected {
        list_index: usize,
    },
    CurrentCueChanged {
        cue_index: usize,
        progress: f32,
    },

    // MIDI events
    MidiOverrideAdded {
        note: u8,
    },
    MidiOverrideRemoved {
        note: u8,
    },
    MidiMessageReceived {
        message: Vec<u8>,
    },

    // Audio events
    AudioStarted {
        file_path: String,
    },
    AudioStopped,
    AudioVolumeChanged {
        volume: f32,
    },

    // Link events
    LinkStateChanged {
        enabled: bool,
        num_peers: u64,
    },

    // Programmer events
    ProgrammerStateUpdated {
        preview_mode: bool,
        collapsed: bool,
        selected_fixtures: Vec<usize>,
    },
    ProgrammerValuesUpdated {
        values: Vec<(usize, String, u8)>, // (fixture_id, channel, value)
    },
    ProgrammerEffectsUpdated {
        effects: Vec<(String, EffectType, Vec<usize>)>, // (name, effect_type, fixture_ids)
    },

    // Response to queries
    FixturesList {
        fixtures: Vec<Fixture>,
    },
    CueListsList {
        cue_lists: Vec<CueList>,
    },
    CurrentCueListIndex {
        index: usize,
    },
    CurrentCue {
        cue_index: usize,
        progress: f32,
    },
    CurrentPlaybackState {
        state: PlaybackState,
    },
    CurrentRhythmState {
        state: RhythmState,
    },
    CurrentShow {
        show: Show,
    },

    // Settings events
    SettingsUpdated {
        settings: Settings,
    },
    CurrentSettings {
        settings: Settings,
    },
    AudioDevicesList {
        devices: Vec<AudioDeviceInfo>,
    },
    FixtureLibraryList {
        profiles: Vec<(String, String)>, // (id, display_name)
    },
}<|MERGE_RESOLUTION|>--- conflicted
+++ resolved
@@ -248,15 +248,13 @@
     pub wled_enabled: bool,
     pub wled_ip: String,
 
-<<<<<<< HEAD
     // Pixel engine settings
     pub pixel_engine_enabled: bool,
     pub pixel_engine_fps: f64,
     pub pixel_universe_mapping: std::collections::HashMap<usize, u8>,
-=======
+
     // Fixture settings
     pub enable_pan_tilt_limits: bool,
->>>>>>> 10127200
 }
 
 impl Default for Settings {
@@ -286,15 +284,13 @@
             wled_enabled: false,
             wled_ip: "192.168.1.50".to_string(),
 
-<<<<<<< HEAD
             // Pixel engine defaults
             pixel_engine_enabled: false,
             pixel_engine_fps: 44.0,
             pixel_universe_mapping: std::collections::HashMap::new(),
-=======
+
             // Fixture defaults
             enable_pan_tilt_limits: true,
->>>>>>> 10127200
         }
     }
 }
